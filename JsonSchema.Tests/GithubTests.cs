--- conflicted
+++ resolved
@@ -547,7 +547,48 @@
 		}
 
 		[Test]
-<<<<<<< HEAD
+		public void Issue208_BundlingNotWorking()
+		{
+			JsonSchema externalSchema = new JsonSchemaBuilder()
+				.Schema(MetaSchemas.Draft202012Id)
+				.Id("https://my-external-schema")
+				.Type(SchemaValueType.Object)
+				.Properties(
+					("first", new JsonSchemaBuilder().Type(SchemaValueType.String))
+				);
+
+			var options = new ValidationOptions
+			{
+				OutputFormat = OutputFormat.Detailed
+			};
+			options.SchemaRegistry.Register(new Uri("https://my-external-schema"), externalSchema);
+
+			JsonSchema mySchema = new JsonSchemaBuilder()
+				.Schema(MetaSchemas.Draft202012Id)
+				.Id("https://my-schema")
+				.Type(SchemaValueType.Object)
+				.Properties(
+					("first", new JsonSchemaBuilder().Ref("https://my-external-schema")),
+					("second", new JsonSchemaBuilder()
+						.Schema(MetaSchemas.Draft202012Id)
+						.Id("https://my-inner-schema")
+						.Type(SchemaValueType.Object)
+						.Properties(
+							("second", new JsonSchemaBuilder().Ref("#/$defs/my-inner-ref"))
+						)
+						.Defs(
+							("my-inner-ref", new JsonSchemaBuilder().Type(SchemaValueType.String))
+						)
+					)
+				);
+
+			var instance = JsonDocument.Parse("{\"first\":{\"first\":\"first\"},\"second\":{\"second\":\"second\"}}").RootElement;
+
+			mySchema.Validate(instance, options).AssertValid();
+
+		}
+
+		[Test]
 		public void Issue212_CouldNotResolveAnchorReference_FromFile()
 		{
 			// This validation fails because the file uses `id` instead of `$id`.
@@ -614,47 +655,6 @@
 				Encoder = JavaScriptEncoder.UnsafeRelaxedJsonEscaping
 			}));
 			res.AssertValid();
-=======
-		public void Issue208_BundlingNotWorking()
-		{
-			JsonSchema externalSchema = new JsonSchemaBuilder()
-				.Schema(MetaSchemas.Draft202012Id)
-				.Id("https://my-external-schema")
-				.Type(SchemaValueType.Object)
-				.Properties(
-					("first", new JsonSchemaBuilder().Type(SchemaValueType.String))
-				);
-
-			var options = new ValidationOptions
-			{
-				OutputFormat = OutputFormat.Detailed
-			};
-			options.SchemaRegistry.Register(new Uri("https://my-external-schema"), externalSchema);
-
-			JsonSchema mySchema = new JsonSchemaBuilder()
-				.Schema(MetaSchemas.Draft202012Id)
-				.Id("https://my-schema")
-				.Type(SchemaValueType.Object)
-				.Properties(
-					("first", new JsonSchemaBuilder().Ref("https://my-external-schema")),
-					("second", new JsonSchemaBuilder()
-						.Schema(MetaSchemas.Draft202012Id)
-						.Id("https://my-inner-schema")
-						.Type(SchemaValueType.Object)
-						.Properties(
-							("second", new JsonSchemaBuilder().Ref("#/$defs/my-inner-ref"))
-						)
-						.Defs(
-							("my-inner-ref", new JsonSchemaBuilder().Type(SchemaValueType.String))
-						)
-					)
-				);
-
-			var instance = JsonDocument.Parse("{\"first\":{\"first\":\"first\"},\"second\":{\"second\":\"second\"}}").RootElement;
-
-			mySchema.Validate(instance, options).AssertValid();
-
->>>>>>> e300983e
 		}
 	}
 }